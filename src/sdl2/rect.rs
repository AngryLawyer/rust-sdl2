//! Rectangles and points.
#![allow(const_err)]

use sys::rect as ll;
use std::mem;
use std::ptr;
<<<<<<< HEAD
use std::ops::{Deref, DerefMut, Add, BitAnd, BitOr, Div, Mul, Neg, Sub};
=======
use std::ops::{Deref, Add, BitAnd, BitOr, Div, Mul, Neg, Sub};
use std::convert::{AsRef, AsMut};
>>>>>>> 6b018410

/// The maximal integer value that can be used for rectangles.
///
/// This value is smaller than strictly needed, but is useful in ensuring that
/// rect sizes will never have to be truncated when clamping.
pub fn max_int_value() -> u32 {
    i32::max_value() as u32 / 2
}

/// The minimal integer value that can be used for rectangle positions
/// and points.
///
/// This value is needed, because otherwise the width of a rectangle created
/// from a point would be able to exceed the maximum width.
pub fn min_int_value() -> i32 {
    i32::min_value() / 2
}

fn clamp_size(val: u32) -> u32 {
    if val == 0 {
        1
    } else if val > max_int_value() {
        max_int_value()
    } else {
        val
    }
}

fn clamp_position(val: i32) -> i32 {
    if val > max_int_value() as i32 {
        max_int_value() as i32
    } else if val < min_int_value() {
        min_int_value()
    } else {
        val
    }
}

fn clamped_mul(a: i32, b: i32) -> i32 {
    match a.checked_mul(b) {
        Some(val) => val,
        None => {
            if (a < 0) ^ (b < 0) {
                min_int_value()
            } else {
                max_int_value() as i32
            }
        }
    }
}

/// A rectangle.
#[derive(Debug, Clone, Copy, PartialEq, Eq, Hash)]
pub struct Rect {
    raw: ll::SDL_Rect,
}

impl Rect {
    /// Creates a new rectangle from the given values.
    ///
    /// The width and height are clamped to ensure that the right and bottom
    /// sides of the rectangle does not exceed i32::max_value().
    /// (The value 2147483647, the maximal positive size of an i32)
    ///
    /// This means that the rect size will behave oddly if you move it very far
    /// to the right or downwards on the screen.
    pub fn new(x: i32, y: i32, width: u32, height: u32) -> Rect {
        let raw = ll::SDL_Rect {
            x: clamp_position(x),
            y: clamp_position(y),
            w: clamp_size(width) as i32,
            h: clamp_size(height) as i32,
        };
        Rect { raw: raw }
    }

    /// Creates a new rectangle centered on the given position.
    ///
    /// The width and height are clamped to ensure that the right and bottom
    /// sides of the rectangle does not exceed i32::max_value().
    /// (The value 2147483647, the maximal positive size of an i32)
    ///
    /// This means that the rect size will behave oddly if you move it very far
    /// to the right or downwards on the screen.
    pub fn from_center<P>(center: P, width: u32, height: u32)
            -> Rect where P: Into<Point> {
        let raw = ll::SDL_Rect {
            x: 0,
            y: 0,
            w: clamp_size(width) as i32,
            h: clamp_size(height) as i32,
        };
        let mut rect = Rect { raw: raw };
        rect.center_on(center.into());
        rect
    }

    /// The horizontal position of this rectangle.
    pub fn x(&self) -> i32 {
        self.raw.x
    }

    /// The vertical position of this rectangle.
    pub fn y(&self) -> i32 {
        self.raw.y
    }

    /// The width of this rectangle.
    pub fn width(&self) -> u32 {
        self.raw.w as u32
    }

    /// The height of this rectangle.
    pub fn height(&self) -> u32 {
        self.raw.h as u32
    }

    /// Returns the width and height of this rectangle.
    pub fn size(&self) -> (u32, u32) {
        (self.width(), self.height())
    }

    /// Sets the horizontal position of this rectangle to the given value,
    /// clamped to be less than or equal to i32::max_value() / 2.
    pub fn set_x(&mut self, x: i32) {
        self.raw.x = clamp_position(x);
    }

    /// Sets the vertical position of this rectangle to the given value,
    /// clamped to be less than or equal to i32::max_value() / 2.
    pub fn set_y(&mut self, y: i32) {
        self.raw.y = clamp_position(y);
    }

    /// Sets the width of this rectangle to the given value,
    /// clamped to be less than or equal to i32::max_value() / 2.
    pub fn set_width(&mut self, width: u32) {
        self.raw.w = clamp_size(width) as i32;
    }

    /// Sets the height of this rectangle to the given value,
    /// clamped to be less than or equal to i32::max_value() / 2.
    pub fn set_height(&mut self, height: u32) {
        self.raw.h = clamp_size(height) as i32;
    }

    /// Returns the x-position of the left side of this rectangle.
    pub fn left(&self) -> i32 {
        self.raw.x
    }

    /// Returns the x-position of the right side of this rectangle.
    pub fn right(&self) -> i32 {
        self.raw.x + self.raw.w
    }

    /// Returns the y-position of the top side of this rectangle.
    pub fn top(&self) -> i32 {
        self.raw.y
    }

    /// Returns the y-position of the bottom side of this rectangle.
    pub fn bottom(&self) -> i32 {
        self.raw.y + self.raw.h
    }

    /// Returns the center position of this rectangle.
    ///
    /// Note that if the width or height is not a multiple of two,
    /// the center will be rounded down.
    ///
    /// # Example
    ///
    /// ```
    /// use sdl2::rect::{Rect,Point};
    /// let rect = Rect::new(1,0,2,3);
    /// assert_eq!(Point::new(2,1),rect.center());
    /// ```
    pub fn center(&self) -> Point {
        let x = self.raw.x + (self.raw.w / 2);
        let y = self.raw.y + (self.raw.h / 2);
        Point::new(x, y)
    }

    /// Returns the top-left corner of this rectangle.
    ///
    /// # Example
    ///
    /// ```
    /// use sdl2::rect::{Rect, Point};
    /// let rect = Rect::new(1, 0, 2, 3);
    /// assert_eq!(Point::new(1, 0), rect.top_left());
    /// ```
    pub fn top_left(&self) -> Point {
        Point::new(self.left(), self.top())
    }

    /// Returns the top-right corner of this rectangle.
    ///
    /// # Example
    ///
    /// ```
    /// use sdl2::rect::{Rect, Point};
    /// let rect = Rect::new(1, 0, 2, 3);
    /// assert_eq!(Point::new(3, 0), rect.top_right());
    /// ```
    pub fn top_right(&self) -> Point {
        Point::new(self.right(), self.top())
    }

    /// Returns the bottom-left corner of this rectangle.
    ///
    /// # Example
    ///
    /// ```
    /// use sdl2::rect::{Rect, Point};
    /// let rect = Rect::new(1, 0, 2, 3);
    /// assert_eq!(Point::new(1, 3), rect.bottom_left());
    /// ```
    pub fn bottom_left(&self) -> Point {
        Point::new(self.left(), self.bottom())
    }

    /// Returns the bottom-right corner of this rectangle.
    ///
    /// # Example
    ///
    /// ```
    /// use sdl2::rect::{Rect, Point};
    /// let rect = Rect::new(1, 0, 2, 3);
    /// assert_eq!(Point::new(3, 3), rect.bottom_right());
    /// ```
    pub fn bottom_right(&self) -> Point {
        Point::new(self.right(), self.bottom())
    }

    /// Sets the position of the right side of this rectangle to the given
    /// value, clamped to be less than or equal to i32::max_value() / 2.
    pub fn set_right(&mut self, right: i32) {
        self.raw.x = clamp_position(clamp_position(right) - self.raw.w);
    }

    /// Sets the position of the bottom side of this rectangle to the given
    /// value, clamped to be less than or equal to i32::max_value() / 2.
    pub fn set_bottom(&mut self, bottom: i32) {
        self.raw.y = clamp_position(clamp_position(bottom) - self.raw.h);
    }

    /// Centers the rectangle on the given point.
    pub fn center_on<P>(&mut self, point: P) where P: Into<(i32, i32)> {
        let (x, y) = point.into();
        self.raw.x = clamp_position(clamp_position(x) - self.raw.w / 2);
        self.raw.y = clamp_position(clamp_position(y) - self.raw. h / 2);
    }

    /// Move this rect and clamp the positions to prevent over/underflow.
    /// This also clamps the size to prevent overflow.
    pub fn offset(&mut self, x: i32, y: i32) {
        match self.raw.x.checked_add(x) {
            Some(val) => self.raw.x = clamp_position(val),
            None => {
                if x >= 0 {
                    self.raw.x = max_int_value() as i32;
                } else {
                    self.raw.x = i32::min_value();
                }
            },
        }
        match self.raw.y.checked_add(y) {
            Some(val) => self.raw.y = clamp_position(val),
            None => {
                if y >= 0 {
                    self.raw.y = max_int_value() as i32;
                } else {
                    self.raw.y = i32::min_value();
                }
            },
        }
    }

    /// Moves this rect to the given position after clamping the values.
    pub fn reposition<P>(&mut self, point: P) where P: Into<(i32, i32)> {
        let (x, y) = point.into();
        self.raw.x = clamp_position(x);
        self.raw.y = clamp_position(y);
    }

    /// Resizes this rect to the given size after clamping the values.
    pub fn resize(&mut self, width: u32, height: u32) {
        self.raw.w = clamp_size(width) as i32;
        self.raw.h = clamp_size(height) as i32;
    }

    /// Checks whether this rect contains a given point.
    pub fn contains<P>(&self, point: P) -> bool where P: Into<(i32, i32)> {
        let (x, y) = point.into();
        let inside_x = x >= self.left() && x <= self.right();
        inside_x && (y >= self.top() && y <= self.bottom())
    }

    /// Returns the underlying C Rect.
    pub fn raw(&self) -> *const ll::SDL_Rect {
        &self.raw
    }

    pub fn raw_mut(&mut self) -> *mut ll::SDL_Rect {
        self.raw() as *mut _
    }

    pub fn raw_slice(slice: &[Rect]) -> *const ll::SDL_Rect {
        unsafe {
            mem::transmute(slice.as_ptr())
        }
    }

    pub fn from_ll(raw: ll::SDL_Rect) -> Rect {
        Rect::new(raw.x, raw.y, raw.w as u32, raw.h as u32)
    }

    /// Calculate a minimal rectangle enclosing a set of points.
    /// If a clipping rectangle is given, only points that are within it will be
    /// considered.
    pub fn from_enclose_points(points: &[Point], clipping_rect: Option<Rect>)
            -> Option<Rect> {

        if points.len() == 0 {
            return None;
        }

        let mut out = unsafe {
            mem::uninitialized()
        };

        let clip_ptr = match clipping_rect.as_ref() {
            Some(r) => r.raw(),
            None => ptr::null()
        };

        let result = unsafe {
            ll::SDL_EnclosePoints(
                Point::raw_slice(points),
                points.len() as i32,
                clip_ptr,
                &mut out
            ) != 0
        };

        if result {
            // Return an error if the dimensions are too large.
            Some(Rect::from_ll(out))
        } else {
            None
        }
    }

    /// Determine whether two rectangles intersect.
    pub fn has_intersection(&self, other: Rect) -> bool {
        unsafe {
            ll::SDL_HasIntersection(self.raw(), other.raw()) != 0
        }
    }

    /// Calculate the intersection of two rectangles.
    /// The bitwise AND operator `&` can also be used.
    pub fn intersection(&self, other: Rect) -> Option<Rect> {
        let mut out = unsafe { mem::uninitialized() };

        let success = unsafe {
            ll::SDL_IntersectRect(self.raw(), other.raw(), &mut out) != 0
        };

        if success {
            Some(Rect::from_ll(out))
        } else {
            None
        }
    }

    /// Calculate the union of two rectangles.
    /// The bitwise OR operator `|` can also be used.
    pub fn union(&self, other: Rect) -> Rect {
        let mut out = unsafe {
            mem::uninitialized()
        };

        unsafe {
            // If `self` and `other` are both empty, `out` remains uninitialized.
            // Because empty rectangles aren't allowed in Rect, we don't need to worry about this.
            ll::SDL_UnionRect(self.raw(), other.raw(), &mut out)
        };

        Rect::from_ll(out)
    }

    /// Calculates the intersection of a rectangle and a line segment and
    /// returns the points of their intersection.
    pub fn intersect_line(&self, start: Point, end: Point)
            -> Option<(Point, Point)> {

        let (mut start_x, mut start_y) = (start.x(), start.y());
        let (mut end_x, mut end_y) = (end.x(), end.y());

        let intersected = unsafe {
            ll::SDL_IntersectRectAndLine(
                self.raw(),
                &mut start_x, &mut start_y,
                &mut end_x, &mut end_y
            ) != 0
        };

        if intersected {
            Some((Point::new(start_x, start_y), Point::new(end_x, end_y)))
        } else {
            None
        }
    }
}

impl Deref for Rect {
    type Target = ll::SDL_Rect;

    /// # Example
    ///
    /// ```rust
    /// use sdl2::rect::Rect;
    /// let rect = Rect::new(2, 3, 4, 5);
    /// assert_eq!(2, rect.x);
    /// ```
    fn deref(&self) -> &ll::SDL_Rect {
        &self.raw
    }
}

<<<<<<< HEAD
impl DerefMut for Rect {
    /// # Example
    ///
    /// ```rust
    /// use sdl2::rect::Rect;
    /// let mut rect = Rect::new(2, 3, 4, 5);
    /// rect.x = 60;
    /// assert_eq!(60, rect.x);
    /// ```
    fn deref_mut(&mut self) -> &mut ll::SDL_Rect {
        &mut self.raw
    }
}

=======
>>>>>>> 6b018410
impl Into<(i32, i32, u32, u32)> for Rect {
    fn into(self) -> (i32, i32, u32, u32) {
        (self.raw.x, self.raw.y, self.raw.w as u32, self.raw.h as u32)
    }
}

impl From<(i32, i32, u32, u32)> for Rect {
    fn from((x, y, width, height): (i32, i32, u32, u32)) -> Rect {
        Rect::new(x, y, width, height)
    }
}

impl AsRef<ll::SDL_Rect> for Rect {
    fn as_ref(&self) -> &ll::SDL_Rect {
        &self.raw
    }
}

impl AsMut<ll::SDL_Rect> for Rect {
    fn as_mut(&mut self) -> &mut ll::SDL_Rect {
        &mut self.raw
    }
}

// Intersection
impl BitAnd<Rect> for Rect {
    type Output = Option<Rect>;
    fn bitand(self, rhs: Rect) -> Option<Rect> { self.intersection(rhs) }
}

// Union
impl BitOr<Rect> for Rect {
    type Output = Rect;
    fn bitor(self, rhs: Rect) -> Rect { self.union(rhs) }
}

/// Immutable point type, consisting of x and y.
#[derive(Copy, Clone, Eq, PartialEq, Debug, Hash)]
pub struct Point {
    raw: ll::SDL_Point
}

impl From<(i32, i32)> for Point {
    fn from((x, y): (i32, i32)) -> Point {
        Point::new(x, y)
    }
}

impl Into<(i32, i32)> for Point {
    fn into(self) -> (i32, i32) {
        (self.x(), self.y())
    }
}

impl Point {
    /// Creates a new point from the given coordinates.
    pub fn new(x: i32, y: i32) -> Point {
        Point {
            raw: ll::SDL_Point {
                x: clamp_position(x),
                y: clamp_position(y),
            }
        }
    }

    pub fn from_ll(raw: ll::SDL_Point) -> Point {
        Point::new(raw.x, raw.y)
    }

    pub fn raw_slice(slice: &[Point]) -> *const ll::SDL_Point {
        unsafe {
            mem::transmute(slice.as_ptr())
        }
    }

    pub fn raw(&self) -> *const ll::SDL_Point {
        &self.raw
    }

    /// Returns a new point by shifting this point's coordinates by the given
    /// x and y values.
    pub fn offset(&self, x: i32, y: i32) -> Point {
        let x = match self.raw.x.checked_add(x) {
            Some(val) => val,
            None => {
                if x < 0 {
                    min_int_value()
                } else {
                    max_int_value() as i32
                }
            }
        };
        let y = match self.raw.y.checked_add(y) {
            Some(val) => val,
            None => {
                if y < 0 {
                    min_int_value()
                } else {
                    max_int_value() as i32
                }
            }
        };
        Point::new(x, y)
    }

    /// Returns a new point by multiplying this point's coordinates by the
    /// given scale factor.
    pub fn scale(&self, f: i32) -> Point {
        Point::new(clamped_mul(self.raw.x, f),
                   clamped_mul(self.raw.y, f))
    }

    /// Returns the x-coordinate of this point.
    pub fn x(&self) -> i32 {
        self.raw.x
    }

    /// Returns the y-coordinate of this point.
    pub fn y(&self) -> i32 {
        self.raw.y
    }
}

impl Add for Point {
    type Output = Point;

    fn add(self, rhs: Point) -> Point {
        self.offset(rhs.x(), rhs.y())
    }
}

impl Neg for Point {
    type Output = Point;

    fn neg(self) -> Point {
        Point::new(-self.x(), -self.y())
    }
}

impl Sub for Point {
    type Output = Point;

    fn sub(self, rhs: Point) -> Point {
        self.offset(-rhs.x(), -rhs.y())
    }
}

impl Mul<i32> for Point {
    type Output = Point;

    fn mul(self, rhs: i32) -> Point {
        self.scale(rhs)
    }
}

impl Div<i32> for Point {
    type Output = Point;

    fn div(self, rhs: i32) -> Point {
        Point::new(self.x() / rhs, self.y() / rhs)
    }
}

#[cfg(test)]
mod test {
    use super::{Rect, Point, max_int_value, min_int_value};

    /// Used to compare "literal" (unclamped) rect values.
    fn tuple(x: i32, y: i32, w: u32, h: u32) -> (i32, i32, u32, u32) {
        (x, y, w, h)
    }

    #[test]
    fn enclose_points_valid() {
        assert_eq!(
            Some(tuple(2, 4, 4, 6)),
            Rect::from_enclose_points(
                &[Point::new(2, 4), Point::new(5,9)],
                None
            ).map(|r| r.into())
        );
    }

    #[test]
    fn enclose_points_outside_clip_rect() {
        assert_eq!(
            Rect::from_enclose_points(
                &[Point::new(0, 0), Point::new(10,10)],
                Some(Rect::new(3, 3, 1, 1))),
            None
        );
    }

    #[test]
    fn enclose_points_max_values() {
        // Try to enclose the top-left-most and bottom-right-most points.
        assert_eq!(
            Some(tuple(
                min_int_value(), min_int_value(),
                max_int_value(), max_int_value()
            )),
            Rect::from_enclose_points(
                &[Point::new(i32::min_value(), i32::min_value()),
                Point::new(i32::max_value(), i32::max_value())], None
            ).map(|r| r.into())
        );
    }

    #[test]
    fn has_intersection() {
        let rect = Rect::new(0, 0, 10, 10);
        assert!(rect.has_intersection(Rect::new(9, 9, 10, 10)));
        // edge
        assert!(! rect.has_intersection(Rect::new(10, 10, 10, 10)));
        // out
        assert!(! rect.has_intersection(Rect::new(11, 11, 10, 10)));
    }

    #[test]
    fn intersection() {
        let rect = Rect::new(0, 0, 10, 10);
        assert_eq!(
            rect & Rect::new(9, 9, 10, 10),
            Some(Rect::new(9, 9, 1, 1))
        );
        assert_eq!(
            rect & Rect::new(11, 11, 10, 10),
            None
        );
    }

    #[test]
    fn union() {
        assert_eq!(
            Rect::new(0, 0, 1, 1) | Rect::new(9, 9, 1, 1),
            Rect::new(0, 0, 10, 10)
        );
    }

    #[test]
    fn intersect_line() {
        assert_eq!(
            Rect::new(1, 1, 5, 5).intersect_line(
                Point::new(0, 0), Point::new(10, 10)
            ),
            Some((Point::new(1, 1), Point::new(5, 5)))
        );
    }

    #[test]
    fn clamp_size_zero() {
        assert_eq!(
            tuple(0, 0, 1, 1),
            Rect::new(0, 0, 0, 0).into()
        );
    }

    #[test]
    fn clamp_position_min() {
        assert_eq!(
            tuple(min_int_value(), min_int_value(), 1, 1),
            Rect::new(i32::min_value(), i32::min_value(), 1, 1).into()
        );
    }

    #[test]
    fn clamp_size_max() {
        assert_eq!(
            tuple(0, 0, max_int_value(), max_int_value()),
            Rect::new(0, 0, max_int_value() + 1, max_int_value() + 1).into()
        );
    }

    #[test]
    fn clamp_i32_max() {
        assert_eq!(
            tuple(0, 0, max_int_value(), max_int_value()),
            Rect::new(
                0, 0, i32::max_value() as u32, i32::max_value() as u32
            ).into()
        )
    }

    #[test]
    fn clamp_position_max() {
        assert_eq!(
            tuple(max_int_value() as i32, max_int_value() as i32, 1, 1),
            Rect::new(
                max_int_value() as i32 + 1, max_int_value() as i32 + 1, 1, 1
            ).into()
        );
    }

    #[test]
    fn rect_into() {
        let test: (i32, i32, u32, u32) = (-11, 5, 50, 20);
        assert_eq!(
            test,
            Rect::new(-11, 5, 50, 20).into()
        );
    }

    #[test]
    fn rect_from() {
        assert_eq!(
            Rect::from((-11, 5, 50, 20)),
            Rect::new(-11, 5, 50, 20)
        );
    }

    #[test]
    fn point_into() {
        let test: (i32, i32) = (-11, 5);
        assert_eq!(
            test,
            Point::new(-11, 5).into()
        );
    }

    #[test]
    fn point_from() {
        let test: (i32, i32) = (-11, 5);
        assert_eq!(
            test,
            Point::new(-11, 5).into()
        );
    }

    #[test]
    fn point_add() {
        assert_eq!(
            Point::new(-5, 7),
            Point::new(-11, 5) + Point::new(6, 2)
        );
    }

    #[test]
    fn point_sub() {
        assert_eq!(
            Point::new(-17, 3),
            Point::new(-11, 5) - Point::new(6, 2)
        );
    }

    #[test]
    fn point_mul() {
        assert_eq!(
            Point::new(-33, 15),
            Point::new(-11, 5) * 3
        );
    }

    #[test]
    fn point_mul_clamp() {
        assert_eq!(
            Point::new(0x7fffffff, -0x7fffffff),
            Point::new(-1000000, 5000000) * -3000000
        );
    }

    #[test]
    fn point_div() {
        assert_eq!(
            Point::new(-3, 1),
            Point::new(-11, 5) / 3
        );
    }
 }<|MERGE_RESOLUTION|>--- conflicted
+++ resolved
@@ -4,12 +4,8 @@
 use sys::rect as ll;
 use std::mem;
 use std::ptr;
-<<<<<<< HEAD
 use std::ops::{Deref, DerefMut, Add, BitAnd, BitOr, Div, Mul, Neg, Sub};
-=======
-use std::ops::{Deref, Add, BitAnd, BitOr, Div, Mul, Neg, Sub};
 use std::convert::{AsRef, AsMut};
->>>>>>> 6b018410
 
 /// The maximal integer value that can be used for rectangles.
 ///
@@ -443,7 +439,6 @@
     }
 }
 
-<<<<<<< HEAD
 impl DerefMut for Rect {
     /// # Example
     ///
@@ -458,8 +453,6 @@
     }
 }
 
-=======
->>>>>>> 6b018410
 impl Into<(i32, i32, u32, u32)> for Rect {
     fn into(self) -> (i32, i32, u32, u32) {
         (self.raw.x, self.raw.y, self.raw.w as u32, self.raw.h as u32)
